import { useSyncExternalStore } from "react";
import type { StateObject, StatePrimitive, Store } from "./index.js";

/**
 * Subscribe to the state of the store.
 * @param store - The store to subscribe to.
 * @returns The current state of the store.
 * @example
 * const countStore = store(0);
 * const count = useStoreValue(countStore);
 * console.log(count); // 0
 */
export function useStoreValue<T extends StateObject | StatePrimitive>(
	store: Store<T>,
<<<<<<< HEAD
): T;
export function useStoreValue<T extends StateObject | StatePrimitive>(
	store: Store<T> | undefined,
): T | undefined;
export function useStoreValue(store: undefined): undefined;
export function useStoreValue<T extends StateObject | StatePrimitive>(
	store: Store<T> | typeof noopStore | undefined = noopStore,
) {
	return useSyncExternalStore(store.subscribe, store.get, store.getInitial);
}

const noopStore = {
	get: () => undefined,
	getInitial: () => undefined,
	subscribe: () => () => {},
};
=======
) {
	return useSyncExternalStore(
		store.subscribe,
		() => store.get() as T,
		() => store.get() as T,
	);
}
>>>>>>> 95f1abc3
<|MERGE_RESOLUTION|>--- conflicted
+++ resolved
@@ -12,29 +12,6 @@
  */
 export function useStoreValue<T extends StateObject | StatePrimitive>(
 	store: Store<T>,
-<<<<<<< HEAD
-): T;
-export function useStoreValue<T extends StateObject | StatePrimitive>(
-	store: Store<T> | undefined,
-): T | undefined;
-export function useStoreValue(store: undefined): undefined;
-export function useStoreValue<T extends StateObject | StatePrimitive>(
-	store: Store<T> | typeof noopStore | undefined = noopStore,
 ) {
 	return useSyncExternalStore(store.subscribe, store.get, store.getInitial);
-}
-
-const noopStore = {
-	get: () => undefined,
-	getInitial: () => undefined,
-	subscribe: () => () => {},
-};
-=======
-) {
-	return useSyncExternalStore(
-		store.subscribe,
-		() => store.get() as T,
-		() => store.get() as T,
-	);
-}
->>>>>>> 95f1abc3
+}